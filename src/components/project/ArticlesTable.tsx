--- conflicted
+++ resolved
@@ -30,16 +30,10 @@
   onSelectionChange: (selectedIds: string[]) => void;
   quotesData: Quote[];
   analyzingArticles?: string[];
-<<<<<<< HEAD
   projectName?: string;
 }
 
 export function ArticlesTable({ projectId, articles, isLoading, selectedArticles, onSelectionChange, quotesData, analyzingArticles = [], projectName }: ArticlesTableProps) {
-=======
-}
-
-export function ArticlesTable({ articles, isLoading, selectedArticles, onSelectionChange, quotesData, analyzingArticles = [] }: ArticlesTableProps) {
->>>>>>> c5f094b5
   const [expandedArticles, setExpandedArticles] = useState<Set<string>>(new Set());
   const [copiedQuoteId, setCopiedQuoteId] = useState<string | null>(null);
   const [isDeleteDialogOpen, setIsDeleteDialogOpen] = useState(false);
@@ -66,51 +60,6 @@
   const handleSelectAll = () => {
     if (selectedArticles.length === articles.length) {
       // Deselect all
-<<<<<<< HEAD
-      onSelectionChange([]);
-    } else {
-      // Select all articles (including analyzed ones)
-      const allIds = articles.map(article => article.id);
-      onSelectionChange(allIds);
-    }
-  };
-
-  const handleBulkDelete = () => {
-    setIsDeleteDialogOpen(true);
-  };
-
-  const confirmBulkDelete = () => {
-    // TODO: Implement bulk delete API call
-    toast.info(`Bulk delete functionality will be implemented soon (${selectedArticles.length} articles selected)`);
-    setIsDeleteDialogOpen(false);
-    onSelectionChange([]);
-  };
-
-  const handleExportArticles = () => {
-    try {
-      exportArticlesToCSV(articles, selectedArticles, quotesData, projectName);
-      toast.success(`Exported ${selectedArticles.length} articles to CSV`);
-    } catch (error) {
-      toast.error(error instanceof Error ? error.message : 'Failed to export articles');
-    }
-  };
-
-  const handleExportQuotes = () => {
-    try {
-      const selectedQuotes = quotesData.filter(quote => 
-        selectedArticles.includes(quote.articleId)
-      );
-      
-      if (selectedQuotes.length === 0) {
-        toast.warning('No quotes found in selected articles');
-        return;
-      }
-      
-      exportQuotesToCSV(articles, selectedArticles, quotesData, projectName);
-      toast.success(`Exported ${selectedQuotes.length} quotes to CSV`);
-    } catch (error) {
-      toast.error(error instanceof Error ? error.message : 'Failed to export quotes');
-=======
       onSelectionChange([]);
     } else {
       // Select all articles (including analyzed ones)
@@ -150,7 +99,33 @@
     } catch {
       toast.error('Failed to delete articles');
       setIsDeleteDialogOpen(false);
->>>>>>> c5f094b5
+    }
+  };
+
+  const handleExportArticles = () => {
+    try {
+      exportArticlesToCSV(articles, selectedArticles, quotesData, projectName);
+      toast.success(`Exported ${selectedArticles.length} articles to CSV`);
+    } catch (error) {
+      toast.error(error instanceof Error ? error.message : 'Failed to export articles');
+    }
+  };
+
+  const handleExportQuotes = () => {
+    try {
+      const selectedQuotes = quotesData.filter(quote => 
+        selectedArticles.includes(quote.articleId)
+      );
+      
+      if (selectedQuotes.length === 0) {
+        toast.warning('No quotes found in selected articles');
+        return;
+      }
+      
+      exportQuotesToCSV(articles, selectedArticles, quotesData, projectName);
+      toast.success(`Exported ${selectedQuotes.length} quotes to CSV`);
+    } catch (error) {
+      toast.error(error instanceof Error ? error.message : 'Failed to export quotes');
     }
   };
 
@@ -281,7 +256,6 @@
           </div>
           
           {selectedArticles.length > 0 && (
-<<<<<<< HEAD
             <div className="flex items-center space-x-1">
               <Button
                 variant="ghost"
@@ -316,17 +290,6 @@
                 <span className="text-xs">Delete</span>
               </Button>
             </div>
-=======
-            <Button
-              variant="outline"
-              size="sm"
-              onClick={handleBulkDelete}
-              className="text-red-400 border-red-600 hover:bg-red-900/20"
-            >
-              <Trash2 className="w-3 h-3 mr-2" />
-              Delete Selected
-            </Button>
->>>>>>> c5f094b5
           )}
         </div>
       </CardHeader>
